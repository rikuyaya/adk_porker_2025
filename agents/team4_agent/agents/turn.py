from google.adk.agents import Agent

from ..tools.card import get_community_rank, get_hand_rank
from ..tools.outs import get_outs_info

turn_agent = Agent(
    name="turn_agent",
    model="gemini-2.5-flash-lite",
    description="テキサスホールデム・ポーカーの状況からouts数とそれを引く確率を求める",
    instruction="あなたはテキサスホールデム・ポーカーのエキスパートプレイヤーです。"
<<<<<<< HEAD
                "現在はturn phaseであり、手札2枚と場のカード4枚が確認できます。"
                "あなたのタスクは現在のゲーム状況からouts数と残り2枚のドローでそれを引く確率を正確に求めることです。"
                "outs数とは現在の状況で完成している役以上に強い役となるために必要なカードの種類数です。"
                "あなたには以下の情報が与えられます:"
                "- あなたの2枚の手札"
                "- 4枚の場のカード"
                "以下の手順に従って正確に出力してください。順序を遵守し、データを改変してはいけません。"
                "1. tool `get_hand_rank`を使用して現在の状況で完成している役の名前を出力してください。"
                "2. tool `get_community_rank`を使用して場のカードのみで完成している役を出力してください。該当する役がない場合はないことを明示してください。"
                "3. tool `get_outs_info`を使用してそれよりも強い役それぞれについて、次の要素を箇条書きとで出力してください。 "
                "対象の役の名前, outs数, ドローで引く確率, outsとなるカードのリスト(`rank suit'の表記方法)"
                "役の名前は強い順に以下に示します。"
                "1. ROYAL_FLUSH"
                "2. STRAIGHT_FLUSH"
                "3. FOUR_OF_A_KIND"
                "4. FULL_HOUSE"
                "5. FLUSH"
                "6. STRAIGHT"
                "7. THREE_OF_A_KIND"
                "8. TWO_PAIR"
                "9. ONE_PAIR"
                "10. HIGH_CARD",
    tools=[get_hand_rank, get_community_rank, get_outs_info]
=======
    "現在はturn phaseであり、手札2枚と場のカード4枚が確認できます。"
    "あなたのタスクは現在のゲーム状況からouts数と残り2枚のドローでそれを引く確率を正確に求めることです。"
    "outs数とは現在の状況で完成している役以上に強い役となるために必要なカードの種類数です。"
    "あなたには以下の情報が与えられます:"
    "- あなたの2枚の手札"
    "- 4枚の場のカード"
    "以下の手順に従って正確に出力してください。順序を遵守し、データを改変してはいけません。"
    "1. 最初にtool `get_hand_rank`を使用して現在の状況で完成している役の名前を出力してください。"
    "2. tool `get_outs_info`を使用してそれよりも強い役それぞれについて、次の要素を箇条書きとで出力してください。 "
    "対象の役の名前, outs数, ドローで引く確率, outsとなるカードのリスト(`rank suit'の表記方法)"
    "役の名前は強い順に以下に示します。"
    "1. ROYAL_FLUSH"
    "2. STRAIGHT_FLUSH"
    "3. FOUR_OF_A_KIND"
    "4. FULL_HOUSE"
    "5. FLUSH"
    "6. STRAIGHT"
    "7. THREE_OF_A_KIND"
    "8. TWO_PAIR"
    "9. ONE_PAIR"
    "10. HIGH_CARD",
    tools=[get_hand_rank, get_outs_info],
>>>>>>> 4db50bfb
)<|MERGE_RESOLUTION|>--- conflicted
+++ resolved
@@ -8,31 +8,6 @@
     model="gemini-2.5-flash-lite",
     description="テキサスホールデム・ポーカーの状況からouts数とそれを引く確率を求める",
     instruction="あなたはテキサスホールデム・ポーカーのエキスパートプレイヤーです。"
-<<<<<<< HEAD
-                "現在はturn phaseであり、手札2枚と場のカード4枚が確認できます。"
-                "あなたのタスクは現在のゲーム状況からouts数と残り2枚のドローでそれを引く確率を正確に求めることです。"
-                "outs数とは現在の状況で完成している役以上に強い役となるために必要なカードの種類数です。"
-                "あなたには以下の情報が与えられます:"
-                "- あなたの2枚の手札"
-                "- 4枚の場のカード"
-                "以下の手順に従って正確に出力してください。順序を遵守し、データを改変してはいけません。"
-                "1. tool `get_hand_rank`を使用して現在の状況で完成している役の名前を出力してください。"
-                "2. tool `get_community_rank`を使用して場のカードのみで完成している役を出力してください。該当する役がない場合はないことを明示してください。"
-                "3. tool `get_outs_info`を使用してそれよりも強い役それぞれについて、次の要素を箇条書きとで出力してください。 "
-                "対象の役の名前, outs数, ドローで引く確率, outsとなるカードのリスト(`rank suit'の表記方法)"
-                "役の名前は強い順に以下に示します。"
-                "1. ROYAL_FLUSH"
-                "2. STRAIGHT_FLUSH"
-                "3. FOUR_OF_A_KIND"
-                "4. FULL_HOUSE"
-                "5. FLUSH"
-                "6. STRAIGHT"
-                "7. THREE_OF_A_KIND"
-                "8. TWO_PAIR"
-                "9. ONE_PAIR"
-                "10. HIGH_CARD",
-    tools=[get_hand_rank, get_community_rank, get_outs_info]
-=======
     "現在はturn phaseであり、手札2枚と場のカード4枚が確認できます。"
     "あなたのタスクは現在のゲーム状況からouts数と残り2枚のドローでそれを引く確率を正確に求めることです。"
     "outs数とは現在の状況で完成している役以上に強い役となるために必要なカードの種類数です。"
@@ -40,8 +15,9 @@
     "- あなたの2枚の手札"
     "- 4枚の場のカード"
     "以下の手順に従って正確に出力してください。順序を遵守し、データを改変してはいけません。"
-    "1. 最初にtool `get_hand_rank`を使用して現在の状況で完成している役の名前を出力してください。"
-    "2. tool `get_outs_info`を使用してそれよりも強い役それぞれについて、次の要素を箇条書きとで出力してください。 "
+    "1. tool `get_hand_rank`を使用して現在の状況で完成している役の名前を出力してください。"
+    "2. tool `get_community_rank`を使用して場のカードのみで完成している役を出力してください。該当する役がない場合はないことを明示してください。"
+    "3. tool `get_outs_info`を使用してそれよりも強い役それぞれについて、次の要素を箇条書きとで出力してください。 "
     "対象の役の名前, outs数, ドローで引く確率, outsとなるカードのリスト(`rank suit'の表記方法)"
     "役の名前は強い順に以下に示します。"
     "1. ROYAL_FLUSH"
@@ -54,6 +30,5 @@
     "8. TWO_PAIR"
     "9. ONE_PAIR"
     "10. HIGH_CARD",
-    tools=[get_hand_rank, get_outs_info],
->>>>>>> 4db50bfb
+    tools=[get_hand_rank, get_community_rank, get_outs_info],
 )